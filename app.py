--- conflicted
+++ resolved
@@ -109,7 +109,6 @@
     df = pd.read_csv(os.path.join(download_path, "zomato.csv"))
     
     df1 = df.head(10000) # Using a sample for performance
-<<<<<<< HEAD
 
     # Basic cleaning
     df1 = df1.rename(columns={'approx_cost(for two people)': 'cost', 'listed_in(city)': 'city'})
@@ -234,237 +233,4 @@
                     with col2:
                         st.markdown(f"""<div class="card"><p style="text-align:center; font-size: 1.2rem;"><strong>⭐ {row['mean_rating']}/5</strong></p><p style="text-align:center;"><strong>₹{int(row['cost'])}</strong> for two</p></div>""", unsafe_allow_html=True)
             except Exception:
-                st.error(f"Could not find recommendations for '{selected_restaurant}'. Please try another.")
-import streamlit as st
-import pandas as pd
-import numpy as np
-import re
-import json
-import os
-from zipfile import ZipFile
-from nltk.corpus import stopwords
-from sklearn.feature_extraction.text import TfidfVectorizer
-from sklearn.metrics.pairwise import linear_kernel
-from streamlit_lottie import st_lottie
-from kaggle.api.kaggle_api_extended import KaggleApi
-
-# --- PAGE CONFIGURATION & STYLING ---
-st.set_page_config(
-    page_title="Zomato Recommender Pro",
-    page_icon="🍽️",
-    layout="wide",
-    initial_sidebar_state="expanded"
-)
-
-# Custom CSS for a modern look and feel
-st.markdown("""
-<style>
-    /* Main app background */
-    .main {
-        background-color: #F0F2F6;
-    }
-    /* Card style for recommendations */
-    .card {
-        background-color: white;
-        border-radius: 10px;
-        padding: 20px;
-        margin: 10px 0;
-        box-shadow: 0 4px 8px rgba(0,0,0,0.1);
-        transition: all 0.3s ease-in-out;
-    }
-    .card:hover {
-        box-shadow: 0 8px 16px rgba(0,0,0,0.2);
-        transform: translateY(-5px);
-    }
-    .card h3 {
-        color: #E23744; /* Zomato Red */
-        margin-bottom: 5px;
-    }
-    .card p {
-        color: #4F4F4F;
-        font-size: 1rem;
-        line-height: 1.4;
-    }
-    /* Style for the sidebar */
-    [data-testid="stSidebar"] {
-        background-color: #FFFFFF;
-    }
-</style>
-""", unsafe_allow_html=True)
-
-
-# --- LOTTIE ANIMATION LOADER ---
-def load_lottieurl(url: str):
-    """Loads a Lottie animation from a URL."""
-    import requests
-    r = requests.get(url)
-    if r.status_code != 200:
-        return None
-    return r.json()
-
-# --- DATA LOADING AND PREPROCESSING ---
-@st.cache_data
-def load_and_preprocess_data():
-    """
-    Downloads the dataset from Kaggle using API credentials from st.secrets,
-    unzips it, preprocesses it, and returns a clean DataFrame.
-    """
-    # --- 1. Kaggle API Setup ---
-    # Create the .kaggle directory and write the secrets to kaggle.json
-    # This is done in memory and is secure
-    os.makedirs(os.path.expanduser("~/.kaggle"), exist_ok=True)
-    kaggle_credentials = f'{{"username":"{st.secrets.kaggle.username}","key":"{st.secrets.kaggle.key}"}}'
-    
-    with open(os.path.expanduser("~/.kaggle/kaggle.json"), "w") as f:
-        f.write(kaggle_credentials)
-
-    # Set correct permissions for the kaggle.json file
-    os.chmod(os.path.expanduser("~/.kaggle/kaggle.json"), 0o600)
-
-    # --- 2. Download and Unzip the Dataset ---
-    dataset_slug = "rajeshrampure/zomato-dataset"
-    download_path = "./temp_data"
-    os.makedirs(download_path, exist_ok=True)
-    
-    api = KaggleApi()
-    api.authenticate()
-
-    #st.info("Downloading dataset from Kaggle... this may take a moment.")
-    api.dataset_download_files(dataset_slug, path=download_path, quiet=True) # Set quiet=True for cleaner logs
-
-    # Unzip the downloaded file
-    with ZipFile(os.path.join(download_path, f"{dataset_slug.split('/')[1]}.zip"), 'r') as zip_ref:
-        zip_ref.extractall(download_path)
-    
-    # --- 3. Load and Preprocess Data with Pandas ---
-    #st.info("Preprocessing data...")
-    df = pd.read_csv(os.path.join(download_path, "zomato.csv"))
-    
-    df1 = df.head(30000) # Using a sample for performance
-=======
->>>>>>> 0abd789d
-
-    # Basic cleaning
-    df1 = df1.rename(columns={'approx_cost(for two people)': 'cost', 'listed_in(city)': 'city'})
-    df1.dropna(subset=['name', 'cost', 'rate', 'reviews_list', 'cuisines', 'city'], inplace=True)
-    df1['cost'] = df1['cost'].astype(str).apply(lambda x: x.replace(',', '')).astype(float)
-    df1 = df1[df1.rate.apply(lambda x: isinstance(x, str) and '/5' in x)].copy()
-    df1['rate'] = df1['rate'].apply(lambda x: float(x.strip().replace('/5', ''))).astype(float)
-    df1['name'] = df1['name'].str.title()
-
-    # Calculate Mean Rating for better recommendations
-    mean_ratings = df1.groupby('name')['rate'].mean().round(2).reset_index()
-    mean_ratings.rename(columns={'rate': 'mean_rating'}, inplace=True)
-    df1 = pd.merge(df1, mean_ratings, on='name', how='left')
-
-    # Text preprocessing for the review-based model
-    stop_words = set(stopwords.words('english'))
-    def clean_text(text):
-        text = str(text).lower()
-        text = re.sub(r'rated\s*\d+\.?\d*', '', text)
-        text = re.sub(r'ratedn', '', text)
-        text = re.compile(r'https?://\S+|www\.\S+').sub('', text)
-        text = ' '.join([word for word in text.split() if word not in stop_words])
-        return text
-    df1['reviews_list'] = df1['reviews_list'].apply(clean_text)
-
-    # Final selection of columns and dropping duplicates for the main app dataframe
-    df_processed = df1[['name', 'city', 'cuisines', 'cost', 'mean_rating', 'reviews_list']].drop_duplicates(subset=['name'])
-    
-    #st.success("Data loaded and processed successfully!")
-    return df_processed.reset_index(drop=True)
-
-# --- SIMILARITY MATRIX ---
-@st.cache_resource
-def create_similarity_matrix(_df):
-    """Creates TF-IDF and Cosine Similarity matrices."""
-    tfidf = TfidfVectorizer(analyzer='word', ngram_range=(1, 2), min_df=2, stop_words='english', max_features=7000)
-    tfidf_matrix = tfidf.fit_transform(_df['reviews_list'])
-    cosine_similarities = linear_kernel(tfidf_matrix, tfidf_matrix)
-    return cosine_similarities, _df
-
-# --- UI & APP LOGIC ---
-
-# Load data and build models
-df = load_and_preprocess_data()
-cosine_sim, df_sim = create_similarity_matrix(df)
-
-# Sidebar for Filters
-with st.sidebar:
-    st.header("🔍 Find Your Next Meal")
-    animation_url = "https://lottie.host/86c67531-5975-48b0-a6ff-8e244b25691c/F5kIe9z7mW.json"
-    lottie_anim = load_lottieurl(animation_url)
-    if lottie_anim:
-        st_lottie(lottie_anim, height=200, key="sidebar_animation")
-
-    st.subheader("Discover by Preference")
-    selected_city = st.selectbox("City", options=sorted(df['city'].unique()))
-
-    # Dynamic cuisine multiselect based on city
-    available_cuisines = df[df['city'] == selected_city]['cuisines'].str.split(', ').explode().str.strip().unique()
-    selected_cuisines = st.multiselect("Cuisines", options=sorted(available_cuisines))
-
-    # Dynamic cost slider based on city
-    city_df = df[df['city'] == selected_city]
-    min_cost, max_cost = int(city_df['cost'].min()), int(city_df['cost'].max())
-    cost_range = st.slider("Cost for Two (₹)", min_cost, max_cost, (min_cost, max_cost))
-
-# Main Page
-st.title("Zomato Recommender Pro")
-st.markdown("Discover new restaurants by filtering your preferences or find places similar to your favorites!")
-
-tab1, tab2 = st.tabs(["**✨ Discover Restaurants**", "**👯 Find Similar Restaurants**"])
-
-# --- TAB 1: DISCOVER BY PREFERENCE ---
-with tab1:
-    st.header("Tell us what you're craving!")
-    if st.button("Find Restaurants", type="primary"):
-        with st.spinner("Searching for the best spots..."):
-            # Filtering logic
-            filtered_df = df[
-                (df['city'] == selected_city) &
-                (df['cost'] >= cost_range[0]) &
-                (df['cost'] <= cost_range[1])
-            ]
-            if selected_cuisines:
-                filtered_df = filtered_df[filtered_df['cuisines'].apply(lambda x: all(c in x for c in selected_cuisines))]
-
-            if filtered_df.empty:
-                st.warning("No restaurants match your criteria. Try being a bit more flexible with your filters!")
-            else:
-                results = filtered_df.sort_values('mean_rating', ascending=False).head(10)
-                st.success(f"Found {len(results)} great options for you!")
-                for _, row in results.iterrows():
-                    col1, col2 = st.columns([4, 1])
-                    with col1:
-                        st.markdown(f"""<div class="card"><h3>{row['name']}</h3><p><strong>Cuisines:</strong> {row['cuisines']}</p><p><strong>Location:</strong> {row['city']}</p></div>""", unsafe_allow_html=True)
-                    with col2:
-                        st.markdown(f"""<div class="card"><p style="text-align:center; font-size: 1.2rem;"><strong>⭐ {row['mean_rating']}/5</strong></p><p style="text-align:center;"><strong>₹{int(row['cost'])}</strong> for two</p></div>""", unsafe_allow_html=True)
-
-# --- TAB 2: FIND SIMILAR RESTAURANTS (REVIEW-BASED) ---
-with tab2:
-    st.header("Find places similar to a restaurant you love!")
-    restaurant_names = sorted(df_sim['name'].unique())
-    selected_restaurant = st.selectbox("Select a restaurant:", options=restaurant_names, key="similar_select")
-
-    if st.button("Find Similar", type="primary", key="similar_button"):
-        with st.spinner(f"Finding recommendations like '{selected_restaurant}'..."):
-            try:
-                indices = pd.Series(df_sim.index, index=df_sim['name'])
-                idx = indices[selected_restaurant]
-                
-                sim_scores = list(enumerate(cosine_sim[idx]))
-                sim_scores = sorted(sim_scores, key=lambda x: x[1], reverse=True)
-                sim_scores = sim_scores[1:11]  # Top 10, excluding itself
-                restaurant_indices = [i[0] for i in sim_scores]
-                results = df_sim.iloc[restaurant_indices]
-
-                st.success(f"Top 10 restaurants with reviews similar to '{selected_restaurant}':")
-                for _, row in results.iterrows():
-                    col1, col2 = st.columns([4, 1])
-                    with col1:
-                         st.markdown(f"""<div class="card"><h3>{row['name']}</h3><p><strong>Cuisines:</strong> {row['cuisines']}</p><p><strong>Location:</strong> {row['city']}</div>""", unsafe_allow_html=True)
-                    with col2:
-                        st.markdown(f"""<div class="card"><p style="text-align:center; font-size: 1.2rem;"><strong>⭐ {row['mean_rating']}/5</strong></p><p style="text-align:center;"><strong>₹{int(row['cost'])}</strong> for two</p></div>""", unsafe_allow_html=True)
-            except Exception:
                 st.error(f"Could not find recommendations for '{selected_restaurant}'. Please try another.")